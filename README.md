# Media Pipeline

A production-grade media ingestion, compression, and synchronization system designed for hybrid iCloud and Google Photos workflows. The project targets Ubuntu 22.04+ LXC containers on Proxmox but can be adapted to other Linux environments.

---

## Table of Contents
1. [Overview](#overview)
2. [System Requirements](#system-requirements)
3. [Architecture](#architecture)
4. [Repository Layout](#repository-layout)
5. [Installation](#installation)
6. [Configuration](#configuration)
7. [Database & Storage](#database--storage)
8. [Pipeline Operations](#pipeline-operations)
9. [Automation & Services](#automation--services)
10. [Testing & Quality Assurance](#testing--quality-assurance)
11. [Maintenance Toolkit](#maintenance-toolkit)
12. [Troubleshooting](#troubleshooting)
13. [Roadmap & Future Enhancements](#roadmap--future-enhancements)
14. [Contributing & Support](#contributing--support)

---

## Overview
The pipeline continuously downloads media from iCloud, deduplicates and compresses assets, stages batches for multiple destinations, and synchronizes uploads to iCloud and Google Photos. Metadata, progress, and operational history are tracked in Supabase and a mirrored local cache so that offline processing stays in sync with the cloud database.

**Key capabilities**
- End-to-end automation: iCloud ingest ➔ deduplication ➔ compression ➔ bridge preparation ➔ upload ➔ verification ➔ archival sorting.
- Dual-destination synchronization: iCloud uploads driven by Puppeteer automation, Pixel/Google Photos synchronization handled through Syncthing and optional Magisk modules.
- Configurable feature toggles and directory layout, suitable for NAS-backed storage mounted inside LXC containers.
- Comprehensive monitoring hooks via CLI utilities, scheduled scripts, and a Flask-based web dashboard.
- Schema parity between the local SQLite cache and the Supabase Postgres instance, enforced by automated tests.

---

## System Requirements
| Component | Recommended | Notes |
|-----------|-------------|-------|
| Operating System | Ubuntu 22.04 LTS (LXC container or bare metal) | Other Debian-based systems work with minor tweaks. |
| CPU & RAM | 2 vCPU / 4 GB RAM minimum | Increase for heavy compression or large concurrent uploads. |
| Disk | ≥ 20 GB free | Ensure additional space for originals and compressed artifacts. |
| Python | 3.10+ (uses virtual environment) | Managed by `install.sh`. |
| Node.js | 18.x or newer | Installed from NodeSource if missing. |
| Additional tools | `ffmpeg`, `exiftool`, `rsync`, `parallel`, `syncthing` | Installed by the installer script when possible. |

Networking prerequisites include outbound HTTPS access to Apple, Google, Supabase, and Telegram APIs. The Pixel automation path also requires LAN access to the NAS share exposed to the device.

---

## Architecture

### Data Flow
```
1. download_from_icloud.py   ➔ originals/
2. deduplicate.py            ➔ mark duplicates in DB and filesystem
3. compress_media.py         ➔ compressed/
4. prepare_bridge_batch.py   ➔ bridge/icloud/ and bridge/pixel/
<<<<<<< HEAD
5. upload_icloud.js ➔ uploads prepared batches to iCloud via Puppeteer
=======
5. upload_icloud_improved.js ➔ uploads prepared batches to iCloud via Puppeteer
>>>>>>> 3cd3b663
6. sync_to_pixel.py          ➔ hands off batches to Syncthing / Pixel devices
7. verify_and_cleanup.py     ➔ verification, manifest updates, cleanup
8. sort_uploaded.py          ➔ sorted/YYYY/MM/DD organization
```

### Core Components
| Area | Description | Key Files |
|------|-------------|-----------|
<<<<<<< HEAD
| CLI & automation scripts | Operational entry points for each pipeline stage and diagnostics. | `scripts/*.py`, `scripts/upload_icloud.js`, `scripts/utils.py` |
=======
| CLI & automation scripts | Operational entry points for each pipeline stage and diagnostics. | `scripts/*.py`, `scripts/upload_icloud_improved.js`, `scripts/utils.py` |
>>>>>>> 3cd3b663
| Python package | Shared business logic for orchestration, processors, and utilities. | `src/core`, `src/processors`, `src/utils`, `src/run_pipeline.py` |
| Web dashboard | Flask-based control panel and static assets for monitoring. | `web/server.py`, `web/index.html`, `web/install_web_dashboard.sh` |
| Database schema | Canonical Supabase definitions and local SQLite synchronization helpers. | `supabase/schema.sql`, `supabase_schema/__init__.py`, `scripts/local_db_manager.py` |
| Tests | Pytest suites for schema parity, utilities, and integration smoke tests. | `tests/`, `scripts/test_*.py` |

---

## Repository Layout
| Path | Purpose |
|------|---------|
| `scripts/` | Operational scripts for ingest, compression, upload automation, diagnostics, and health checks. |
| `src/` | Importable Python package powering the pipeline orchestration, processors, and shared utilities. |
| `web/` | Web dashboard assets and deployment helper scripts. |
| `supabase/` | Canonical SQL schema for the Supabase Postgres deployment. |
| `supabase_schema/` | Python module exposing canonical CREATE statements shared by tests and setup tooling. |
| `config/` | Checked-in configuration templates (`settings.env`, Google OAuth template). Actual secrets live outside the repo. |
| `tests/` | Pytest suites validating schema consistency and utility behavior. |
| `magisk_module*` | Pixel backup Magisk modules and helper scripts. |
| `install.sh`, `cleanup_and_setup.sh`, `manage_config.sh` | Deployment, recovery, and configuration automation. |

---

## Installation

### 1. Clone or bootstrap the repository
```bash
# Full bootstrap on a fresh container
bash -c "$(wget -qO- https://raw.githubusercontent.com/sfdcai/media-compress-syncthing-icloud-puppeteer/main/setup-git-clone.sh)"

# Or clone manually
git clone https://github.com/sfdcai/media-compress-syncthing-icloud-puppeteer.git
cd media-compress-syncthing-icloud-puppeteer
```

### 2. Run the guided installer
```bash
sudo ./install.sh
```
The installer performs system validation, installs missing packages (Python, Node.js, ffmpeg, exiftool, etc.), creates `/opt/media-pipeline`, provisions a Python virtual environment, installs Python and Node dependencies, configures the `media-pipeline` system user, and registers the `media-pipeline` systemd service.

### 3. Configure secrets and feature toggles
```bash
./manage_config.sh setup   # moves config into /opt/media-pipeline/.config and symlinks it
./manage_config.sh edit    # open the consolidated configuration file for editing
```
Populate credentials for iCloud, Supabase, Telegram, Syncthing paths, and compression preferences. Default values act as documentation for each setting.

### 4. Optional: Provision ancillary services
- **Syncthing:** ensure the service is enabled for the `media-pipeline` user or root (`systemctl enable syncthing@root`).
- **Web dashboard:** run `./setup_web_dashboard.sh` to deploy the Flask service and nginx reverse proxy if desired.
- **Pixel Magisk module:** use `setup_magisk_module.sh` or `setup_pixel_backup_gang.sh` to package device-side helpers once core services are verified.

---

## Configuration

All runtime configuration lives in `/opt/media-pipeline/.config/settings.env` and is symlinked back into `config/settings.env` for convenience. Key sections include:

### Feature Toggles
| Variable | Description |
|----------|-------------|
<<<<<<< HEAD
| `ENABLE_ICLOUD_DOWNLOAD`, `ENABLE_FOLDER_DOWNLOAD` | Control which sources feed the download stage. |
| `ENABLE_ICLOUD_UPLOAD`, `ENABLE_PIXEL_UPLOAD` | Gate each upload target individually. |
| `ENABLE_COMPRESSION`, `ENABLE_DEDUPLICATION`, `ENABLE_FILE_PREPARATION`, `ENABLE_SORTING`, `ENABLE_VERIFICATION` | Control downstream pipeline stages during debugging. |
=======
| `ENABLE_ICLOUD_UPLOAD`, `ENABLE_PIXEL_UPLOAD` | Gate each upload target individually. |
| `ENABLE_COMPRESSION`, `ENABLE_DEDUPLICATION`, `ENABLE_SORTING` | Control pipeline stages during debugging. |
>>>>>>> 3cd3b663
| `ENABLE_GOOGLE_PHOTOS_SYNC_CHECK` | Enables sync verification logic and related diagnostics. |

### Credentials & Integrations
| Variable | Purpose |
|----------|---------|
| `ICLOUD_USERNAME` / `ICLOUD_PASSWORD` | App-specific password for iCloud downloads. |
| `SUPABASE_URL` / `SUPABASE_KEY` | Supabase Postgres API connection. |
| `TELEGRAM_BOT_TOKEN`, `TELEGRAM_CHAT_ID` | Optional notification channels (configure via `manage_config.sh edit`). |
| `GOOGLE_PHOTOS_CLIENT_ID`, `GOOGLE_PHOTOS_CLIENT_SECRET` | OAuth credentials for Google Photos sync checker and dashboard flows. |

### Storage Layout
Mount your NAS at `NAS_MOUNT` and update the directory variables (`ORIGINALS_DIR`, `COMPRESSED_DIR`, `BRIDGE_ICLOUD_DIR`, `BRIDGE_PIXEL_DIR`, `SORTED_DIR`, etc.) to match your environment. The defaults assume `/mnt/wd_all_pictures/sync/...` within an LXC container.

### Upload Automation Controls
- Puppeteer uploader accepts `--upload-selector <css>` or `ICLOUD_UPLOAD_SELECTOR` to override the Photos web UI upload button. The script automatically falls back to known selectors and waits for UI stabilization to minimize fragility.
<<<<<<< HEAD
- Persist browser cookies between runs by supplying `--session-file <path>` (or `ICLOUD_SESSION_FILE`). The file will be created automatically after a successful login and refreshed whenever cookies change.
=======
>>>>>>> 3cd3b663
- Retries, delays, and file batching thresholds are tunable via `UPLOAD_RETRY_ATTEMPTS`, `UPLOAD_RETRY_DELAY`, and `ICLOUD_BATCH_SIZE` within `settings.env`.

---

## Database & Storage

### Supabase & Local Cache
- Canonical table definitions reside in `supabase_schema/__init__.py` and are synchronized with `supabase/schema.sql`.
- The local cache managed by `scripts/local_db_manager.py` mirrors the Supabase schema (batches, media_files, duplicate_files, pipeline_logs) so offline processing can later reconcile with Supabase.
- `setup_supabase_tables.py` consumes the shared schema definitions to provision or update tables.
- `tests/test_schema_consistency.py` ensures the Supabase SQL and local SQLite structures stay aligned; run it whenever schema changes are proposed.

### File System Contracts
The pipeline expects the following directory structure inside `NAS_MOUNT`:
- `originals/` – raw downloads from iCloud.
- `compressed/` – recompressed assets generated by `compress_media.py`.
- `bridge/icloud/`, `bridge/pixel/` – staging areas consumed by uploaders.
- `uploaded/icloud/`, `uploaded/pixel/` – holding areas for successfully uploaded assets.
- `sorted/YYYY/MM/DD/` – long-term archival layout produced by `sort_uploaded.py`.
- `cleanup/` – temporary workspace for verification and pruning.

Use `setup_nas_structure.sh` to scaffold the directories (it drops a README inside the mount with reminders for permissions and quotas).

---

## Pipeline Operations

### Running Individual Stages
Each stage can be executed directly from the installed virtual environment:
```bash
sudo -u media-pipeline /opt/media-pipeline/venv/bin/python /opt/media-pipeline/scripts/download_from_icloud.py
sudo -u media-pipeline /opt/media-pipeline/venv/bin/python /opt/media-pipeline/scripts/deduplicate.py
sudo -u media-pipeline /opt/media-pipeline/venv/bin/python /opt/media-pipeline/scripts/compress_media.py
sudo -u media-pipeline /opt/media-pipeline/venv/bin/python /opt/media-pipeline/scripts/prepare_bridge_batch.py
<<<<<<< HEAD
node /opt/media-pipeline/scripts/upload_icloud.js --dir /mnt/.../bridge/icloud --session-file /opt/media-pipeline/.config/icloud_session.json
=======
node /opt/media-pipeline/scripts/upload_icloud_improved.js --dir /mnt/.../bridge/icloud
>>>>>>> 3cd3b663
```
Other helpers include `run_pipeline.py` (full sequential run), `run_pipeline_manual.py` (prompts before each stage), and `run_pixel_sync.py` for Pixel-only workflows.

### Upload Automation
<<<<<<< HEAD
- **iCloud:** `scripts/upload_icloud.js` authenticates with Puppeteer, restores saved session cookies when available, discovers the correct upload control (frame-aware), detects file inputs, and watches progress events. Provide `--session-file <path>`, `--upload-selector <css>`, and `--dir <path>` as needed.
- **Google Photos / Pixel:** `sync_to_pixel.py` coordinates with Syncthing, while `google_photos_sync_checker.py` validates token health, API scopes, and pipeline integration.

### Verification & Cleanup
`scripts/verify_and_cleanup.py` ensures uploads completed, reconciles manifests, and removes processed files. `scripts/sort_uploaded.py` performs final archival moves into the date-based hierarchy.

---

## Automation & Services

### Systemd Units
- `media-pipeline.service` orchestrates scheduled pipeline runs; installed and enabled by `install.sh`.
- `syncthing@root.service` (or user-level Syncthing) must be enabled for Pixel synchronization.
- Optional: `media-pipeline-web.service` provides the Flask dashboard when installed through `setup_web_dashboard.sh`.

Use `systemctl status media-pipeline` and `journalctl -u media-pipeline` to monitor execution. The installer prints the most common service management commands upon completion.

=======
- **iCloud:** `scripts/upload_icloud_improved.js` authenticates with Puppeteer, discovers the correct upload control (frame-aware), detects file inputs, and watches progress events. Provide `--cookies <path>` and `--dir <path>` as needed.
- **Google Photos / Pixel:** `sync_to_pixel.py` coordinates with Syncthing, while `google_photos_sync_checker.py` validates token health, API scopes, and pipeline integration.

### Verification & Cleanup
`scripts/verify_and_cleanup.py` ensures uploads completed, reconciles manifests, and removes processed files. `scripts/sort_uploaded.py` performs final archival moves into the date-based hierarchy.

---

## Automation & Services

### Systemd Units
- `media-pipeline.service` orchestrates scheduled pipeline runs; installed and enabled by `install.sh`.
- `syncthing@root.service` (or user-level Syncthing) must be enabled for Pixel synchronization.
- Optional: `media-pipeline-web.service` provides the Flask dashboard when installed through `setup_web_dashboard.sh`.

Use `systemctl status media-pipeline` and `journalctl -u media-pipeline` to monitor execution. The installer prints the most common service management commands upon completion.

>>>>>>> 3cd3b663
### Scheduling
The default systemd timer triggers the pipeline; adjust `/opt/media-pipeline/scripts/run_pipeline.py` or accompanying timer units to fit your cadence. For manual runs, invoke `start_pipeline.sh` or the individual scripts shown above.

---

## Testing & Quality Assurance

### Python Unit & Integration Tests
```bash
pytest                 # core utility and schema tests
RUN_PROD_TESTS=1 pytest scripts/test_google_photos_sync.py  # enables live Google Photos smoke checks
```
`tests/test_schema_consistency.py` enforces schema parity, while `tests/test_utils_retry.py` and `tests/test_deduplicate_targets.py` cover retry helpers and deduplication targets. Integration scripts (`scripts/test_complete_pipeline.py`, `scripts/test_google_photos_*`) double as manual diagnostics and pytest-aware checks thanks to shared `_test_result` helpers.

### Node.js Diagnostics
```bash
<<<<<<< HEAD
node scripts/upload_icloud.js --help
node scripts/upload_icloud.js --dir /tmp/test --session-file /tmp/icloud_session.json --upload-selector "button[aria-label='Upload']"
=======
node scripts/upload_icloud_improved.js --help
node scripts/upload_icloud_improved.js --dir /tmp/test --upload-selector "button[aria-label='Upload']"
>>>>>>> 3cd3b663
```
The CLI prints actionable status messages and hints if the upload selector must be overridden.

### Continuous Verification
`manual_test_commands.sh` prints a curated checklist of commands for smoke testing each stage. Execute it after upgrades or infrastructure changes to confirm the environment is healthy.

---
<<<<<<< HEAD

## Maintenance Toolkit

| Script | Purpose |
|--------|---------|
| `cleanup_and_setup.sh` | Resets the environment, reinstalls dependencies, and reapplies permissions for disaster recovery. |
| `scripts/check_and_fix.sh` | Comprehensive health check covering packages, services, directory structure, Syncthing status, and permissions. |
| `update_packages.sh` | Safely upgrades system packages and restarts the pipeline service if required. |
| `manage_config.sh` | Manages configuration outside the repo, supports template creation, editing, and Git updates. |
| `deploy.sh` | Syncs the repository into `/opt/media-pipeline`, handles ownership, and restarts services. |
| `deploy_pixel_backup_manual.sh` | Packages Pixel backup artifacts along with documentation extracted from this README. |
| `setup_magisk_module.sh` / `setup_pixel_backup_gang.sh` | Generate Magisk-ready modules and companion guides for device-side automation. |
| `setup_nas_structure.sh` | Creates the NAS directory tree and seeds an on-share README with usage guidance. |

Legacy uploader experiments now live in `scripts/legacy_uploaders/`; consult them only if you need to reference historical automation approaches.
=======

## Maintenance Toolkit

| Script | Purpose |
|--------|---------|
| `cleanup_and_setup.sh` | Resets the environment, reinstalls dependencies, and reapplies permissions for disaster recovery. |
| `scripts/check_and_fix.sh` | Comprehensive health check covering packages, services, directory structure, Syncthing status, and permissions. |
| `update_packages.sh` | Safely upgrades system packages and restarts the pipeline service if required. |
| `manage_config.sh` | Manages configuration outside the repo, supports template creation, editing, and Git updates. |
| `deploy.sh` | Syncs the repository into `/opt/media-pipeline`, handles ownership, and restarts services. |
| `deploy_pixel_backup_manual.sh` | Packages Pixel backup artifacts along with documentation extracted from this README. |
| `setup_magisk_module.sh` / `setup_pixel_backup_gang.sh` | Generate Magisk-ready modules and companion guides for device-side automation. |
| `setup_nas_structure.sh` | Creates the NAS directory tree and seeds an on-share README with usage guidance. |
>>>>>>> 3cd3b663

---

## Troubleshooting

1. **Authentication failures**
   - Regenerate app-specific passwords for iCloud and re-run `download_from_icloud.py` interactively to complete 2FA prompts.
   - For Google Photos, re-run `scripts/setup_google_photos_api.py` followed by `scripts/complete_google_photos_auth.py` to refresh OAuth tokens.
2. **Upload button not detected**
<<<<<<< HEAD
   - Pass `--upload-selector` to `upload_icloud.js` with the current CSS selector. The CLI applies it ahead of the bundled `icloud_selectors.json` hints.
   - Update `scripts/icloud_selectors.json` with the new selector (add to `uploadButtonSelectors`) so future runs inherit the fix. Keep older selectors for backward compatibility with slowly rolling UI changes.
   - In Chrome DevTools, right-click the upload button ➔ **Inspect**, then copy the CSS selector via the context menu (`Copy ➔ Copy selector`). Prefer stable attributes such as `aria-label` or `data-testid`.
3. **Repeated logins every run**
   - Provide `--session-file /path/to/icloud_session.json` (or set `ICLOUD_SESSION_FILE`) so Puppeteer stores trusted cookies after a successful login.
   - If the session file becomes invalid, delete it and rerun once interactively to refresh cookies. The uploader will recreate the file automatically.
   - Check uploader logs for `Photos interface ready after …` entries to confirm the telemetry is tracking how long the interface takes to settle; persistent timeouts indicate selectors need attention.
4. **Supabase schema mismatch**
   - Run `pytest tests/test_schema_consistency.py` to view diffs and update `supabase/schema.sql` and `scripts/local_db_manager.py` together.
5. **Syncthing not syncing**
   - Check `monitor_syncthing_sync.py` for detailed status and ensure `syncthing@root` is active.
6. **Storage pressure**
   - Use `scripts/compress_media.py --help` (run manually) to adjust compression thresholds, and monitor NAS quotas with `setup_nas_structure.sh` output.
7. **Service crashes**
=======
   - Pass `--upload-selector` to `upload_icloud_improved.js` with the current CSS selector. Capture it via browser devtools or request it from the user interface team.
3. **Supabase schema mismatch**
   - Run `pytest tests/test_schema_consistency.py` to view diffs and update `supabase/schema.sql` and `scripts/local_db_manager.py` together.
4. **Syncthing not syncing**
   - Check `monitor_syncthing_sync.py` for detailed status and ensure `syncthing@root` is active.
5. **Storage pressure**
   - Use `scripts/compress_media.py --help` (run manually) to adjust compression thresholds, and monitor NAS quotas with `setup_nas_structure.sh` output.
6. **Service crashes**
>>>>>>> 3cd3b663
   - Inspect `journalctl -u media-pipeline`, rerun `scripts/check_and_fix.sh`, and confirm Python virtualenv dependencies are installed under `/opt/media-pipeline/venv`.

---

## Roadmap & Future Enhancements
Condensed from the historical planning documents:
- **Media intelligence:** face and object detection, content-aware compression, HDR-aware processing.
- **Automation insights:** predictive scheduling based on bandwidth and storage trends, enhanced auto-recovery strategies.
- **Security posture:** end-to-end encryption options, privacy controls (location scrubbing, selective sharing), RBAC for multi-user deployments.
- **Integration expansion:** support for Google Drive, Dropbox, OneDrive, and AWS S3/Glacier; webhook and REST APIs for third-party automation.
- **Analytics:** usage dashboards with storage trends, content insights, and scheduled reporting.
- **Mobile ecosystem:** Magisk modules, native apps, and browser extensions for ad-hoc uploads and monitoring.

---

## Contributing & Support
1. **Issues & Pull Requests:** open an issue describing the change or bug before submitting a PR. Align schema changes with `supabase_schema/__init__.py` and update tests.
2. **Coding Standards:**
   - Python: follow PEP 8, use type hints where practical, keep business logic in `src/` and thin CLI wrappers in `scripts/`.
   - Node.js: modern ES modules (`type: module`) with async/await and no `try/catch` around imports.
3. **Testing:** run `pytest` and relevant integration scripts (`RUN_PROD_TESTS=1 pytest ...`) before committing.
4. **Deployment:** prefer using `deploy.sh` or `install.sh` for consistent permissions and service management.

For operational support, review the Troubleshooting section, consult inline script help (`--help` flags), or contact the maintainers through the repository issue tracker.<|MERGE_RESOLUTION|>--- conflicted
+++ resolved
@@ -52,55 +52,17 @@
 
 ### Data Flow
 ```
-1. download_from_icloud.py   ➔ originals/
-2. deduplicate.py            ➔ mark duplicates in DB and filesystem
-3. compress_media.py         ➔ compressed/
-4. prepare_bridge_batch.py   ➔ bridge/icloud/ and bridge/pixel/
-<<<<<<< HEAD
-5. upload_icloud.js ➔ uploads prepared batches to iCloud via Puppeteer
-=======
-5. upload_icloud_improved.js ➔ uploads prepared batches to iCloud via Puppeteer
->>>>>>> 3cd3b663
-6. sync_to_pixel.py          ➔ hands off batches to Syncthing / Pixel devices
-7. verify_and_cleanup.py     ➔ verification, manifest updates, cleanup
-8. sort_uploaded.py          ➔ sorted/YYYY/MM/DD organization
-```
-
-### Core Components
-| Area | Description | Key Files |
-|------|-------------|-----------|
-<<<<<<< HEAD
-| CLI & automation scripts | Operational entry points for each pipeline stage and diagnostics. | `scripts/*.py`, `scripts/upload_icloud.js`, `scripts/utils.py` |
-=======
-| CLI & automation scripts | Operational entry points for each pipeline stage and diagnostics. | `scripts/*.py`, `scripts/upload_icloud_improved.js`, `scripts/utils.py` |
->>>>>>> 3cd3b663
-| Python package | Shared business logic for orchestration, processors, and utilities. | `src/core`, `src/processors`, `src/utils`, `src/run_pipeline.py` |
-| Web dashboard | Flask-based control panel and static assets for monitoring. | `web/server.py`, `web/index.html`, `web/install_web_dashboard.sh` |
-| Database schema | Canonical Supabase definitions and local SQLite synchronization helpers. | `supabase/schema.sql`, `supabase_schema/__init__.py`, `scripts/local_db_manager.py` |
-| Tests | Pytest suites for schema parity, utilities, and integration smoke tests. | `tests/`, `scripts/test_*.py` |
-
----
-
-## Repository Layout
-| Path | Purpose |
-|------|---------|
-| `scripts/` | Operational scripts for ingest, compression, upload automation, diagnostics, and health checks. |
-| `src/` | Importable Python package powering the pipeline orchestration, processors, and shared utilities. |
-| `web/` | Web dashboard assets and deployment helper scripts. |
-| `supabase/` | Canonical SQL schema for the Supabase Postgres deployment. |
-| `supabase_schema/` | Python module exposing canonical CREATE statements shared by tests and setup tooling. |
-| `config/` | Checked-in configuration templates (`settings.env`, Google OAuth template). Actual secrets live outside the repo. |
-| `tests/` | Pytest suites validating schema consistency and utility behavior. |
-| `magisk_module*` | Pixel backup Magisk modules and helper scripts. |
-| `install.sh`, `cleanup_and_setup.sh`, `manage_config.sh` | Deployment, recovery, and configuration automation. |
-
----
-
-## Installation
-
-### 1. Clone or bootstrap the repository
-```bash
-# Full bootstrap on a fresh container
+1. Download originals from iCloud → originals/
+2. Deduplicate files → Remove duplicates, track in database
+3. Compress media → compressed/ (with progressive compression)
+4. Prepare files → bridge/icloud/ & bridge/pixel/ (direct files, no numbered batches)
+5. Upload:
+   - iCloud: Puppeteer automation → processes all files in bridge/icloud/
+   - Pixel: Syncthing sync → syncs all files from bridge/pixel/
+6. Sort uploaded files → sorted/yyyy/mm/dd/
+7. Verify & cleanup → Remove processed files
+```
+start with 
 bash -c "$(wget -qO- https://raw.githubusercontent.com/sfdcai/media-compress-syncthing-icloud-puppeteer/main/setup-git-clone.sh)"
 
 # Or clone manually
@@ -116,140 +78,125 @@
 
 ### 3. Configure secrets and feature toggles
 ```bash
-./manage_config.sh setup   # moves config into /opt/media-pipeline/.config and symlinks it
-./manage_config.sh edit    # open the consolidated configuration file for editing
-```
-Populate credentials for iCloud, Supabase, Telegram, Syncthing paths, and compression preferences. Default values act as documentation for each setting.
-
-### 4. Optional: Provision ancillary services
-- **Syncthing:** ensure the service is enabled for the `media-pipeline` user or root (`systemctl enable syncthing@root`).
-- **Web dashboard:** run `./setup_web_dashboard.sh` to deploy the Flask service and nginx reverse proxy if desired.
-- **Pixel Magisk module:** use `setup_magisk_module.sh` or `setup_pixel_backup_gang.sh` to package device-side helpers once core services are verified.
-
----
-
-## Configuration
-
-All runtime configuration lives in `/opt/media-pipeline/.config/settings.env` and is symlinked back into `config/settings.env` for convenience. Key sections include:
-
-### Feature Toggles
-| Variable | Description |
-|----------|-------------|
-<<<<<<< HEAD
-| `ENABLE_ICLOUD_DOWNLOAD`, `ENABLE_FOLDER_DOWNLOAD` | Control which sources feed the download stage. |
-| `ENABLE_ICLOUD_UPLOAD`, `ENABLE_PIXEL_UPLOAD` | Gate each upload target individually. |
-| `ENABLE_COMPRESSION`, `ENABLE_DEDUPLICATION`, `ENABLE_FILE_PREPARATION`, `ENABLE_SORTING`, `ENABLE_VERIFICATION` | Control downstream pipeline stages during debugging. |
-=======
-| `ENABLE_ICLOUD_UPLOAD`, `ENABLE_PIXEL_UPLOAD` | Gate each upload target individually. |
-| `ENABLE_COMPRESSION`, `ENABLE_DEDUPLICATION`, `ENABLE_SORTING` | Control pipeline stages during debugging. |
->>>>>>> 3cd3b663
-| `ENABLE_GOOGLE_PHOTOS_SYNC_CHECK` | Enables sync verification logic and related diagnostics. |
-
-### Credentials & Integrations
-| Variable | Purpose |
-|----------|---------|
-| `ICLOUD_USERNAME` / `ICLOUD_PASSWORD` | App-specific password for iCloud downloads. |
-| `SUPABASE_URL` / `SUPABASE_KEY` | Supabase Postgres API connection. |
-| `TELEGRAM_BOT_TOKEN`, `TELEGRAM_CHAT_ID` | Optional notification channels (configure via `manage_config.sh edit`). |
-| `GOOGLE_PHOTOS_CLIENT_ID`, `GOOGLE_PHOTOS_CLIENT_SECRET` | OAuth credentials for Google Photos sync checker and dashboard flows. |
-
-### Storage Layout
-Mount your NAS at `NAS_MOUNT` and update the directory variables (`ORIGINALS_DIR`, `COMPRESSED_DIR`, `BRIDGE_ICLOUD_DIR`, `BRIDGE_PIXEL_DIR`, `SORTED_DIR`, etc.) to match your environment. The defaults assume `/mnt/wd_all_pictures/sync/...` within an LXC container.
-
-### Upload Automation Controls
-- Puppeteer uploader accepts `--upload-selector <css>` or `ICLOUD_UPLOAD_SELECTOR` to override the Photos web UI upload button. The script automatically falls back to known selectors and waits for UI stabilization to minimize fragility.
-<<<<<<< HEAD
-- Persist browser cookies between runs by supplying `--session-file <path>` (or `ICLOUD_SESSION_FILE`). The file will be created automatically after a successful login and refreshed whenever cookies change.
-=======
->>>>>>> 3cd3b663
-- Retries, delays, and file batching thresholds are tunable via `UPLOAD_RETRY_ATTEMPTS`, `UPLOAD_RETRY_DELAY`, and `ICLOUD_BATCH_SIZE` within `settings.env`.
-
----
-
-## Database & Storage
-
-### Supabase & Local Cache
-- Canonical table definitions reside in `supabase_schema/__init__.py` and are synchronized with `supabase/schema.sql`.
-- The local cache managed by `scripts/local_db_manager.py` mirrors the Supabase schema (batches, media_files, duplicate_files, pipeline_logs) so offline processing can later reconcile with Supabase.
-- `setup_supabase_tables.py` consumes the shared schema definitions to provision or update tables.
-- `tests/test_schema_consistency.py` ensures the Supabase SQL and local SQLite structures stay aligned; run it whenever schema changes are proposed.
-
-### File System Contracts
-The pipeline expects the following directory structure inside `NAS_MOUNT`:
-- `originals/` – raw downloads from iCloud.
-- `compressed/` – recompressed assets generated by `compress_media.py`.
-- `bridge/icloud/`, `bridge/pixel/` – staging areas consumed by uploaders.
-- `uploaded/icloud/`, `uploaded/pixel/` – holding areas for successfully uploaded assets.
-- `sorted/YYYY/MM/DD/` – long-term archival layout produced by `sort_uploaded.py`.
-- `cleanup/` – temporary workspace for verification and pruning.
-
-Use `setup_nas_structure.sh` to scaffold the directories (it drops a README inside the mount with reminders for permissions and quotas).
-
----
-
-## Pipeline Operations
-
-### Running Individual Stages
-Each stage can be executed directly from the installed virtual environment:
+# Run comprehensive health check and auto-fix
+sudo ./scripts/check_and_fix.sh
+
+# This will:
+# - Check all system packages
+# - Verify Node.js and Python environments
+# - Create NAS directory structure
+# - Fix permissions and services
+# - Configure Syncthing
+# - Test pipeline components
+```
+
+#### **Step 4: Start Services**
+```bash
+# Start the media pipeline service
+systemctl start media-pipeline
+
+# Start Syncthing (if not already running)
+systemctl start syncthing@root
+
+# Check service status
+systemctl status media-pipeline
+systemctl status syncthing@root
+```
+
+### **Manual Step-by-Step Testing (Recommended for First-Time Setup)**
+
+For complete control and testing of each component:
+
+#### **Phase 1: System Setup**
+```bash
+# 1. Setup LXC container and dependencies
+sudo ./scripts/setup_lxc.sh
+
+# 2. Setup NAS directory structure
+sudo ./setup_nas_structure.sh
+
+# 3. Run comprehensive health check
+sudo ./scripts/check_and_fix.sh
+
+# 4. Setup configuration management
+./manage_config.sh setup
+
+# 5. Edit your configuration
+./manage_config.sh edit
+```
+
+#### **Phase 2: Manual Pipeline Testing**
 ```bash
 sudo -u media-pipeline /opt/media-pipeline/venv/bin/python /opt/media-pipeline/scripts/download_from_icloud.py
 sudo -u media-pipeline /opt/media-pipeline/venv/bin/python /opt/media-pipeline/scripts/deduplicate.py
 sudo -u media-pipeline /opt/media-pipeline/venv/bin/python /opt/media-pipeline/scripts/compress_media.py
 sudo -u media-pipeline /opt/media-pipeline/venv/bin/python /opt/media-pipeline/scripts/prepare_bridge_batch.py
-<<<<<<< HEAD
-node /opt/media-pipeline/scripts/upload_icloud.js --dir /mnt/.../bridge/icloud --session-file /opt/media-pipeline/.config/icloud_session.json
-=======
-node /opt/media-pipeline/scripts/upload_icloud_improved.js --dir /mnt/.../bridge/icloud
->>>>>>> 3cd3b663
-```
-Other helpers include `run_pipeline.py` (full sequential run), `run_pipeline_manual.py` (prompts before each stage), and `run_pixel_sync.py` for Pixel-only workflows.
-
-### Upload Automation
-<<<<<<< HEAD
-- **iCloud:** `scripts/upload_icloud.js` authenticates with Puppeteer, restores saved session cookies when available, discovers the correct upload control (frame-aware), detects file inputs, and watches progress events. Provide `--session-file <path>`, `--upload-selector <css>`, and `--dir <path>` as needed.
-- **Google Photos / Pixel:** `sync_to_pixel.py` coordinates with Syncthing, while `google_photos_sync_checker.py` validates token health, API scopes, and pipeline integration.
-
-### Verification & Cleanup
-`scripts/verify_and_cleanup.py` ensures uploads completed, reconciles manifests, and removes processed files. `scripts/sort_uploaded.py` performs final archival moves into the date-based hierarchy.
-
----
-
-## Automation & Services
-
-### Systemd Units
-- `media-pipeline.service` orchestrates scheduled pipeline runs; installed and enabled by `install.sh`.
-- `syncthing@root.service` (or user-level Syncthing) must be enabled for Pixel synchronization.
-- Optional: `media-pipeline-web.service` provides the Flask dashboard when installed through `setup_web_dashboard.sh`.
-
-Use `systemctl status media-pipeline` and `journalctl -u media-pipeline` to monitor execution. The installer prints the most common service management commands upon completion.
-
-=======
-- **iCloud:** `scripts/upload_icloud_improved.js` authenticates with Puppeteer, discovers the correct upload control (frame-aware), detects file inputs, and watches progress events. Provide `--cookies <path>` and `--dir <path>` as needed.
-- **Google Photos / Pixel:** `sync_to_pixel.py` coordinates with Syncthing, while `google_photos_sync_checker.py` validates token health, API scopes, and pipeline integration.
-
-### Verification & Cleanup
-`scripts/verify_and_cleanup.py` ensures uploads completed, reconciles manifests, and removes processed files. `scripts/sort_uploaded.py` performs final archival moves into the date-based hierarchy.
-
----
-
-## Automation & Services
-
-### Systemd Units
-- `media-pipeline.service` orchestrates scheduled pipeline runs; installed and enabled by `install.sh`.
-- `syncthing@root.service` (or user-level Syncthing) must be enabled for Pixel synchronization.
-- Optional: `media-pipeline-web.service` provides the Flask dashboard when installed through `setup_web_dashboard.sh`.
-
-Use `systemctl status media-pipeline` and `journalctl -u media-pipeline` to monitor execution. The installer prints the most common service management commands upon completion.
-
->>>>>>> 3cd3b663
-### Scheduling
-The default systemd timer triggers the pipeline; adjust `/opt/media-pipeline/scripts/run_pipeline.py` or accompanying timer units to fit your cadence. For manual runs, invoke `start_pipeline.sh` or the individual scripts shown above.
-
----
-
-## Testing & Quality Assurance
-
-### Python Unit & Integration Tests
+```
+- **What it does**: Prepares files for iCloud upload in `bridge/icloud/`
+- **Success check**: Files copied to `/mnt/wd_all_pictures/sync/bridge/icloud/`
+- **Verify**: `ls -la /mnt/wd_all_pictures/sync/bridge/icloud/`
+
+**Command 10: iCloud Upload Test**
+```bash
+sudo -u media-pipeline /opt/media-pipeline/venv/bin/python /opt/media-pipeline/scripts/upload_icloud.py
+```
+- **What it does**: Uploads files to iCloud using Puppeteer
+- **Success check**: Files uploaded, moved to `uploaded/icloud/`
+- **Verify**: `ls -la /mnt/wd_all_pictures/sync/uploaded/icloud/`
+
+**Command 11: Bridge Preparation Test (Pixel)**
+```bash
+sudo -u media-pipeline /opt/media-pipeline/venv/bin/python /opt/media-pipeline/scripts/prepare_bridge_batch.py
+```
+- **What it does**: Prepares files for Pixel sync in `bridge/pixel/`
+- **Success check**: Files copied to `/mnt/wd_all_pictures/sync/bridge/pixel/`
+- **Verify**: `ls -la /mnt/wd_all_pictures/sync/bridge/pixel/`
+
+**Command 12: Pixel Sync Test**
+```bash
+sudo -u media-pipeline /opt/media-pipeline/venv/bin/python /opt/media-pipeline/scripts/sync_to_pixel.py
+```
+- **What it does**: Syncs files to Pixel via Syncthing
+- **Success check**: Files synced, moved to `uploaded/pixel/`
+- **Verify**: `ls -la /mnt/wd_all_pictures/sync/uploaded/pixel/`
+
+**Command 13: File Sorting Test**
+```bash
+sudo -u media-pipeline /opt/media-pipeline/venv/bin/python /opt/media-pipeline/scripts/sort_uploaded.py
+```
+- **What it does**: Organizes uploaded files by date in `sorted/`
+- **Success check**: Files organized in date folders
+- **Verify**: `ls -la /mnt/wd_all_pictures/sync/sorted/`
+
+**Command 14: Cleanup Test**
+```bash
+sudo -u media-pipeline /opt/media-pipeline/venv/bin/python /opt/media-pipeline/scripts/verify_and_cleanup.py
+```
+- **What it does**: Verifies uploads and cleans up processed files
+- **Success check**: Files moved to `cleanup/`, originals removed
+- **Verify**: `ls -la /mnt/wd_all_pictures/sync/cleanup/`
+
+#### **Phase 3: Full Pipeline Test**
+
+**Command 15: Complete Pipeline Test**
+```bash
+sudo -u media-pipeline /opt/media-pipeline/venv/bin/python /opt/media-pipeline/scripts/run_pipeline.py
+```
+- **What it does**: Runs all steps in sequence (download → compress → dedupe → upload → sort → cleanup)
+- **Success check**: All phases complete successfully
+- **Verify**: Check logs and final directory structure
+
+#### **Phase 4: Service Setup (Only After Manual Testing)**
+
+**Commands 16-18: Service Setup**
+- **What they do**: Start automated services for continuous operation
+- **Success check**: Services running without errors
+- **Verify**: `systemctl status media-pipeline` and `systemctl status syncthing@root`
+
+### **Quick Reference: Manual Testing Commands**
+
+For easy copy-paste access to all manual testing commands:
+
 ```bash
 pytest                 # core utility and schema tests
 RUN_PROD_TESTS=1 pytest scripts/test_google_photos_sync.py  # enables live Google Photos smoke checks
@@ -258,106 +205,1034 @@
 
 ### Node.js Diagnostics
 ```bash
-<<<<<<< HEAD
-node scripts/upload_icloud.js --help
-node scripts/upload_icloud.js --dir /tmp/test --session-file /tmp/icloud_session.json --upload-selector "button[aria-label='Upload']"
-=======
-node scripts/upload_icloud_improved.js --help
-node scripts/upload_icloud_improved.js --dir /tmp/test --upload-selector "button[aria-label='Upload']"
->>>>>>> 3cd3b663
-```
-The CLI prints actionable status messages and hints if the upload selector must be overridden.
-
-### Continuous Verification
-`manual_test_commands.sh` prints a curated checklist of commands for smoke testing each stage. Execute it after upgrades or infrastructure changes to confirm the environment is healthy.
-
----
-<<<<<<< HEAD
-
-## Maintenance Toolkit
-
-| Script | Purpose |
-|--------|---------|
-| `cleanup_and_setup.sh` | Resets the environment, reinstalls dependencies, and reapplies permissions for disaster recovery. |
-| `scripts/check_and_fix.sh` | Comprehensive health check covering packages, services, directory structure, Syncthing status, and permissions. |
-| `update_packages.sh` | Safely upgrades system packages and restarts the pipeline service if required. |
-| `manage_config.sh` | Manages configuration outside the repo, supports template creation, editing, and Git updates. |
-| `deploy.sh` | Syncs the repository into `/opt/media-pipeline`, handles ownership, and restarts services. |
-| `deploy_pixel_backup_manual.sh` | Packages Pixel backup artifacts along with documentation extracted from this README. |
-| `setup_magisk_module.sh` / `setup_pixel_backup_gang.sh` | Generate Magisk-ready modules and companion guides for device-side automation. |
-| `setup_nas_structure.sh` | Creates the NAS directory tree and seeds an on-share README with usage guidance. |
-
-Legacy uploader experiments now live in `scripts/legacy_uploaders/`; consult them only if you need to reference historical automation approaches.
-=======
-
-## Maintenance Toolkit
-
-| Script | Purpose |
-|--------|---------|
-| `cleanup_and_setup.sh` | Resets the environment, reinstalls dependencies, and reapplies permissions for disaster recovery. |
-| `scripts/check_and_fix.sh` | Comprehensive health check covering packages, services, directory structure, Syncthing status, and permissions. |
-| `update_packages.sh` | Safely upgrades system packages and restarts the pipeline service if required. |
-| `manage_config.sh` | Manages configuration outside the repo, supports template creation, editing, and Git updates. |
-| `deploy.sh` | Syncs the repository into `/opt/media-pipeline`, handles ownership, and restarts services. |
-| `deploy_pixel_backup_manual.sh` | Packages Pixel backup artifacts along with documentation extracted from this README. |
-| `setup_magisk_module.sh` / `setup_pixel_backup_gang.sh` | Generate Magisk-ready modules and companion guides for device-side automation. |
-| `setup_nas_structure.sh` | Creates the NAS directory tree and seeds an on-share README with usage guidance. |
->>>>>>> 3cd3b663
-
----
-
-## Troubleshooting
-
-1. **Authentication failures**
-   - Regenerate app-specific passwords for iCloud and re-run `download_from_icloud.py` interactively to complete 2FA prompts.
-   - For Google Photos, re-run `scripts/setup_google_photos_api.py` followed by `scripts/complete_google_photos_auth.py` to refresh OAuth tokens.
-2. **Upload button not detected**
-<<<<<<< HEAD
-   - Pass `--upload-selector` to `upload_icloud.js` with the current CSS selector. The CLI applies it ahead of the bundled `icloud_selectors.json` hints.
-   - Update `scripts/icloud_selectors.json` with the new selector (add to `uploadButtonSelectors`) so future runs inherit the fix. Keep older selectors for backward compatibility with slowly rolling UI changes.
-   - In Chrome DevTools, right-click the upload button ➔ **Inspect**, then copy the CSS selector via the context menu (`Copy ➔ Copy selector`). Prefer stable attributes such as `aria-label` or `data-testid`.
-3. **Repeated logins every run**
-   - Provide `--session-file /path/to/icloud_session.json` (or set `ICLOUD_SESSION_FILE`) so Puppeteer stores trusted cookies after a successful login.
-   - If the session file becomes invalid, delete it and rerun once interactively to refresh cookies. The uploader will recreate the file automatically.
-   - Check uploader logs for `Photos interface ready after …` entries to confirm the telemetry is tracking how long the interface takes to settle; persistent timeouts indicate selectors need attention.
-4. **Supabase schema mismatch**
-   - Run `pytest tests/test_schema_consistency.py` to view diffs and update `supabase/schema.sql` and `scripts/local_db_manager.py` together.
-5. **Syncthing not syncing**
-   - Check `monitor_syncthing_sync.py` for detailed status and ensure `syncthing@root` is active.
-6. **Storage pressure**
-   - Use `scripts/compress_media.py --help` (run manually) to adjust compression thresholds, and monitor NAS quotas with `setup_nas_structure.sh` output.
-7. **Service crashes**
-=======
-   - Pass `--upload-selector` to `upload_icloud_improved.js` with the current CSS selector. Capture it via browser devtools or request it from the user interface team.
-3. **Supabase schema mismatch**
-   - Run `pytest tests/test_schema_consistency.py` to view diffs and update `supabase/schema.sql` and `scripts/local_db_manager.py` together.
-4. **Syncthing not syncing**
-   - Check `monitor_syncthing_sync.py` for detailed status and ensure `syncthing@root` is active.
-5. **Storage pressure**
-   - Use `scripts/compress_media.py --help` (run manually) to adjust compression thresholds, and monitor NAS quotas with `setup_nas_structure.sh` output.
-6. **Service crashes**
->>>>>>> 3cd3b663
-   - Inspect `journalctl -u media-pipeline`, rerun `scripts/check_and_fix.sh`, and confirm Python virtualenv dependencies are installed under `/opt/media-pipeline/venv`.
-
----
-
-## Roadmap & Future Enhancements
-Condensed from the historical planning documents:
-- **Media intelligence:** face and object detection, content-aware compression, HDR-aware processing.
-- **Automation insights:** predictive scheduling based on bandwidth and storage trends, enhanced auto-recovery strategies.
-- **Security posture:** end-to-end encryption options, privacy controls (location scrubbing, selective sharing), RBAC for multi-user deployments.
-- **Integration expansion:** support for Google Drive, Dropbox, OneDrive, and AWS S3/Glacier; webhook and REST APIs for third-party automation.
-- **Analytics:** usage dashboards with storage trends, content insights, and scheduled reporting.
-- **Mobile ecosystem:** Magisk modules, native apps, and browser extensions for ad-hoc uploads and monitoring.
-
----
-
-## Contributing & Support
-1. **Issues & Pull Requests:** open an issue describing the change or bug before submitting a PR. Align schema changes with `supabase_schema/__init__.py` and update tests.
-2. **Coding Standards:**
-   - Python: follow PEP 8, use type hints where practical, keep business logic in `src/` and thin CLI wrappers in `scripts/`.
-   - Node.js: modern ES modules (`type: module`) with async/await and no `try/catch` around imports.
-3. **Testing:** run `pytest` and relevant integration scripts (`RUN_PROD_TESTS=1 pytest ...`) before committing.
-4. **Deployment:** prefer using `deploy.sh` or `install.sh` for consistent permissions and service management.
-
-For operational support, review the Troubleshooting section, consult inline script help (`--help` flags), or contact the maintainers through the repository issue tracker.+# Test Supabase setup (using virtual environment)
+sudo -u media-pipeline /opt/media-pipeline/venv/bin/python /opt/media-pipeline/test_supabase.py
+
+# Or quick test
+sudo -u media-pipeline /opt/media-pipeline/venv/bin/python /opt/media-pipeline/test_supabase_simple.py
+
+# Expected output: All 5 tests should pass
+# ✓ Connection: PASS
+# ✓ Table Structure: PASS  
+# ✓ Database Operations: PASS
+# ✓ Permissions: PASS
+# ✓ Connection Pooling: PASS
+```
+
+#### **If tests fail:**
+- **Connection fails** → Check `SUPABASE_URL` and `SUPABASE_KEY` in `settings.env`
+- **Tables missing** → Run the `supabase/schema.sql` script in your Supabase dashboard
+- **Permission errors** → Check RLS policies in Supabase dashboard
+- **API key issues** → Verify the key has correct permissions
+
+### **Common Issues During Manual Testing:**
+
+- **iCloud authentication fails** → Check app-specific password in `settings.env`
+- **Supabase connection fails** → Run `python3 test_supabase.py` to diagnose
+- **Permission errors** → Run `sudo ./scripts/check_and_fix.sh --fix-permissions`
+- **Missing directories** → Run `sudo ./setup_nas_structure.sh`
+- **Syncthing not accessible** → Check firewall and web interface access
+- **Python/Node.js errors** → Run `sudo ./scripts/check_and_fix.sh`
+
+### **Configuration**
+**IMPORTANT**: All directory paths are configured via environment variables in `config/settings.env`. No hardcoded paths are used in the scripts.
+
+Edit `config/settings.env` with your credentials and settings:
+
+```env
+# Feature Toggles
+ENABLE_ICLOUD_UPLOAD=true
+ENABLE_PIXEL_UPLOAD=true
+ENABLE_COMPRESSION=true
+ENABLE_DEDUPLICATION=true
+ENABLE_SORTING=true
+
+# iCloud Credentials
+ICLOUD_USERNAME=your@email.com
+ICLOUD_PASSWORD=your-app-password
+
+# Supabase Configuration
+SUPABASE_URL=https://your-project.supabase.co
+SUPABASE_KEY=your-supabase-key
+
+# Storage Paths
+NAS_MOUNT=/mnt/wd_all_pictures/sync
+ORIGINALS_DIR=/mnt/wd_all_pictures/sync/originals
+COMPRESSED_DIR=/mnt/wd_all_pictures/sync/compressed
+BRIDGE_ICLOUD_DIR=/mnt/wd_all_pictures/sync/bridge/icloud
+BRIDGE_PIXEL_DIR=/mnt/wd_all_pictures/sync/bridge/pixel
+PIXEL_SYNC_FOLDER=/mnt/syncthing/pixel
+```
+
+## Configuration Options
+
+### Environment Variables
+All scripts use environment variables from `config/settings.env` for configuration. This ensures:
+- **No hardcoded paths** in any script
+- **Flexible configuration** for different setups
+- **Easy customization** without code changes
+- **Consistent paths** across all components
+
+### Directory Configuration
+All directory paths are configurable via environment variables:
+
+- `NAS_MOUNT`: Base directory for all media files
+- `ORIGINALS_DIR`: Where iCloud downloads are stored
+- `COMPRESSED_DIR`: Where compressed media is stored
+- `BRIDGE_ICLOUD_DIR`: Files ready for iCloud upload
+- `BRIDGE_PIXEL_DIR`: Files ready for Pixel sync
+- `UPLOADED_ICLOUD_DIR`: Tracking uploaded iCloud files
+- `UPLOADED_PIXEL_DIR`: Tracking uploaded Pixel files
+- `SORTED_DIR`: Final organized storage
+- `CLEANUP_DIR`: Files ready for cleanup
+- `PIXEL_SYNC_FOLDER`: Where Syncthing syncs files to
+
+### Feature Toggles
+- `ENABLE_ICLOUD_UPLOAD`: Enable/disable iCloud uploads
+- `ENABLE_PIXEL_UPLOAD`: Enable/disable Pixel/Syncthing uploads
+- `ENABLE_COMPRESSION`: Enable/disable media compression
+- `ENABLE_DEDUPLICATION`: Enable/disable duplicate removal
+- `ENABLE_SORTING`: Enable/disable post-upload sorting
+
+### Compression Settings
+- `JPEG_QUALITY`: Image compression quality (default: 85)
+- `VIDEO_CRF`: Video compression quality (default: 28)
+- `COMPRESSION_INTERVAL_YEARS`: Recompression interval (default: 2)
+
+### Batch Settings
+- `MAX_BATCH_SIZE_GB`: Maximum batch size in GB (default: 5)
+- `MAX_BATCH_FILES`: Maximum files per batch (default: 500)
+
+## Directory Structure
+
+```
+/media-pipeline/
+├── originals/           # Raw downloads from iCloud
+├── compressed/          # Compressed media files
+├── bridge/
+│   ├── icloud/         # Batches for iCloud upload
+│   └── pixel/          # Batches for Pixel/Syncthing
+├── uploaded/           # Successfully uploaded files
+│   ├── icloud/
+│   └── pixel/
+├── sorted/             # Organized by date
+│   ├── icloud/
+│   └── pixel/
+├── logs/               # Pipeline logs
+├── temp/               # Temporary files
+└── cleanup/            # Processed batches
+```
+
+## Service Management
+
+```bash
+# Start service
+sudo systemctl start media-pipeline
+
+# Stop service
+sudo systemctl stop media-pipeline
+
+# Check status
+sudo systemctl status media-pipeline
+
+# View logs
+sudo journalctl -u media-pipeline -f
+
+# Enable auto-start
+sudo systemctl enable media-pipeline
+```
+
+## Monitoring
+
+- **Logs**: Check `logs/pipeline.log` for detailed execution logs
+- **Database**: Monitor progress via Supabase dashboard
+- **Reports**: Generated in `logs/` directory after each run
+
+## Troubleshooting & Debugging
+
+### 🔧 Health Check & Auto-Fix Tool
+
+Use the comprehensive health check script to diagnose and fix issues automatically:
+
+```bash
+# Run the health check and fix tool
+sudo ./scripts/check_and_fix.sh
+```
+
+This tool will:
+- ✅ Check all system packages and dependencies
+- ✅ Verify Node.js and Python environments
+- ✅ Check file permissions and ownership
+- ✅ Monitor service status and restart counts
+- ✅ Detect and fix Syncthing configuration issues
+- ✅ Provide system recommendations
+- ✅ Show access URLs and service management commands
+
+### 🚨 Common Issues & Solutions
+
+#### 1. **Service Failing with Permission Errors**
+**Symptoms**: Service restarts continuously, permission denied errors
+```bash
+# Check service status and restart count
+systemctl status media-pipeline
+
+# Stop the failing service
+systemctl stop media-pipeline
+systemctl disable media-pipeline
+
+# Fix permissions
+sudo chown -R media-pipeline:media-pipeline /opt/media-pipeline
+sudo chmod -R 755 /opt/media-pipeline
+
+# Check logs directory specifically
+sudo chown -R media-pipeline:media-pipeline /opt/media-pipeline/logs
+sudo chmod 644 /opt/media-pipeline/logs/pipeline.log
+```
+
+#### 2. **Syncthing Web Interface Not Accessible**
+**Symptoms**: Can't access http://IP:8384
+```bash
+# Check Syncthing service
+systemctl status syncthing@root
+
+# Check if GUI is bound to localhost only
+grep -o 'address="[^"]*"' /root/.local/state/syncthing/config.xml
+
+# Fix GUI binding (if bound to 127.0.0.1)
+sed -i 's/address="127.0.0.1:8384"/address="0.0.0.0:8384"/g' /root/.local/state/syncthing/config.xml
+systemctl restart syncthing@root
+```
+
+#### 3. **Node.js/Puppeteer Issues**
+**Symptoms**: EBADENGINE warnings, syntax errors
+```bash
+# Check Node.js version
+node --version  # Should be 18+
+
+# If version is too old, upgrade
+curl -fsSL https://deb.nodesource.com/setup_18.x | sudo bash -
+sudo apt install -y nodejs
+
+# Reinstall Puppeteer
+cd /opt/media-pipeline
+sudo -u media-pipeline npm install puppeteer
+```
+
+#### 4. **Python Package Issues**
+**Symptoms**: Import errors, missing modules
+```bash
+# Check virtual environment
+sudo -u media-pipeline /opt/media-pipeline/venv/bin/pip list
+
+# Reinstall packages
+sudo -u media-pipeline /opt/media-pipeline/venv/bin/pip install -r /opt/media-pipeline/requirements.txt
+```
+
+#### 5. **iCloud Authentication Issues**
+**Symptoms**: EOFError, authentication failures, password prompts
+```bash
+# Check icloudpd installation
+sudo -u media-pipeline /opt/media-pipeline/venv/bin/icloudpd --version
+
+# Check iCloud credentials in config
+grep -E "ICLOUD_USERNAME|ICLOUD_PASSWORD" /opt/media-pipeline/config/settings.env
+
+# Test icloudpd manually (will prompt for password)
+sudo -u media-pipeline /opt/media-pipeline/venv/bin/icloudpd --username your@email.com --password your-app-password --directory /tmp/test --dry-run
+
+# Fix: Ensure credentials are properly set
+nano /opt/media-pipeline/config/settings.env
+# Set ICLOUD_USERNAME=your@email.com
+# Set ICLOUD_PASSWORD=your-app-specific-password
+```
+
+#### 6. **Pipeline Dependency Issues**
+**Symptoms**: Import errors, missing modules, command not found
+```bash
+# Check all pipeline dependencies
+sudo -u media-pipeline /opt/media-pipeline/venv/bin/python -c "import icloudpd, PIL, ffmpeg, dotenv, supabase, psutil; print('All modules available')"
+
+# Reinstall all dependencies
+sudo -u media-pipeline /opt/media-pipeline/venv/bin/pip install --upgrade pip
+sudo -u media-pipeline /opt/media-pipeline/venv/bin/pip install -r /opt/media-pipeline/requirements.txt
+
+# Check Node.js dependencies
+cd /opt/media-pipeline
+sudo -u media-pipeline npm list puppeteer
+```
+
+#### 7. **Mount Point Issues**
+**Symptoms**: NAS/Syncthing folders not accessible
+```bash
+# Check mount status
+mountpoint /mnt/nas
+mountpoint /mnt/syncthing
+
+# Check permissions
+ls -la /mnt/nas
+ls -la /mnt/syncthing
+
+# Fix permissions if needed
+sudo chown -R media-pipeline:media-pipeline /mnt/nas
+sudo chown -R media-pipeline:media-pipeline /mnt/syncthing
+```
+
+### 📊 Service Monitoring
+
+#### Check Service Health
+```bash
+# Service status
+systemctl status media-pipeline
+
+# Check restart count (high numbers indicate problems)
+systemctl show media-pipeline --property=RestartCount
+
+# Real-time logs
+journalctl -u media-pipeline -f
+
+# Recent logs
+journalctl -u media-pipeline --since "1 hour ago" -n 50
+```
+
+#### Check Pipeline Execution
+```bash
+# View latest pipeline report
+ls -la /opt/media-pipeline/logs/pipeline_report_*.txt | tail -1
+cat /opt/media-pipeline/logs/pipeline_report_*.txt | tail -1
+
+# Check pipeline log
+tail -f /opt/media-pipeline/logs/pipeline.log
+
+# Check file activity
+ls -la /opt/media-pipeline/originals/
+ls -la /opt/media-pipeline/compressed/
+ls -la /opt/media-pipeline/bridge/
+```
+
+### 🔍 Debug Mode
+
+#### Enable Detailed Logging
+```bash
+# Edit configuration
+nano /opt/media-pipeline/config/settings.env
+
+# Add debug settings
+LOG_LEVEL=DEBUG
+VERBOSE_LOGGING=true
+```
+
+### ☁️ iCloud Setup & Troubleshooting
+
+#### iCloud App-Specific Password Setup
+1. **Enable Two-Factor Authentication** on your Apple ID
+2. **Generate App-Specific Password**:
+   - Go to [appleid.apple.com](https://appleid.apple.com)
+   - Sign in with your Apple ID
+   - Go to "Security" section
+   - Click "Generate Password" under "App-Specific Passwords"
+   - Label it "Media Pipeline" or similar
+   - Copy the generated password
+
+#### Configure iCloud Credentials
+```bash
+# Edit configuration file
+nano /opt/media-pipeline/config/settings.env
+
+# Set your credentials
+ICLOUD_USERNAME=your@email.com
+ICLOUD_PASSWORD=your-app-specific-password
+```
+
+#### Test iCloud Connection
+```bash
+# Test icloudpd manually
+sudo -u media-pipeline /opt/media-pipeline/venv/bin/icloudpd \
+    --username your@email.com \
+    --password your-app-specific-password \
+    --directory /tmp/test \
+    --dry-run
+
+# If successful, you should see authentication success message
+```
+
+#### Common iCloud Issues
+
+**Issue**: `EOFError` or password prompts in service
+**Solution**: Service can't prompt for password interactively
+```bash
+# Ensure credentials are in config file, not prompted
+grep -E "ICLOUD_USERNAME|ICLOUD_PASSWORD" /opt/media-pipeline/config/settings.env
+
+# Test with explicit credentials
+sudo -u media-pipeline /opt/media-pipeline/venv/bin/icloudpd \
+    --username $(grep ICLOUD_USERNAME /opt/media-pipeline/config/settings.env | cut -d'=' -f2) \
+    --password $(grep ICLOUD_PASSWORD /opt/media-pipeline/config/settings.env | cut -d'=' -f2) \
+    --directory /tmp/test \
+    --dry-run
+```
+
+**Issue**: Authentication failed
+**Solution**: Check credentials and 2FA setup
+```bash
+# Verify credentials format
+cat /opt/media-pipeline/config/settings.env | grep ICLOUD
+
+# Test with verbose output
+sudo -u media-pipeline /opt/media-pipeline/venv/bin/icloudpd \
+    --username your@email.com \
+    --password your-app-specific-password \
+    --directory /tmp/test \
+    --dry-run \
+    --verbose
+```
+
+**Issue**: Rate limiting or quota exceeded
+**Solution**: Wait and retry, check iCloud storage
+```bash
+# Check iCloud storage usage
+# Visit icloud.com and check storage
+
+# Add delays between requests
+# Edit config to add:
+ICLOUD_DOWNLOAD_DELAY=5
+ICLOUD_BATCH_SIZE=100
+```
+
+#### Manual Pipeline Testing
+```bash
+# Test individual components
+sudo -u media-pipeline /opt/media-pipeline/venv/bin/python /opt/media-pipeline/scripts/download_from_icloud.py
+sudo -u media-pipeline /opt/media-pipeline/venv/bin/python /opt/media-pipeline/scripts/compress_media.py
+sudo -u media-pipeline /opt/media-pipeline/venv/bin/python /opt/media-pipeline/scripts/upload_icloud.py
+
+# Test full pipeline
+sudo -u media-pipeline /opt/media-pipeline/venv/bin/python /opt/media-pipeline/scripts/run_pipeline.py
+```
+
+### 🛠️ Service Management
+
+#### Manual vs Service Mode
+
+**Service Mode (Automated)**:
+```bash
+# Enable service
+systemctl enable media-pipeline
+systemctl start media-pipeline
+
+# Check status
+systemctl status media-pipeline
+```
+
+**Manual Mode (Step-by-step)**:
+```bash
+# Disable service
+systemctl stop media-pipeline
+systemctl disable media-pipeline
+
+# Run manually
+sudo -u media-pipeline /opt/media-pipeline/venv/bin/python /opt/media-pipeline/scripts/run_pipeline.py
+```
+
+#### Scheduled Execution
+```bash
+# Check cron job
+cat /etc/cron.d/media-pipeline
+
+# View cron logs
+tail -f /opt/media-pipeline/logs/cron.log
+
+# Manual cron execution
+sudo -u media-pipeline /opt/media-pipeline/venv/bin/python /opt/media-pipeline/scripts/run_pipeline.py
+```
+
+### 🔐 Security & Permissions
+
+#### Fix Permission Issues
+```bash
+# Fix all permissions
+sudo chown -R media-pipeline:media-pipeline /opt/media-pipeline
+sudo chmod -R 755 /opt/media-pipeline
+sudo chmod 644 /opt/media-pipeline/logs/*.log
+
+# Fix mount permissions
+sudo chown -R media-pipeline:media-pipeline /mnt/nas
+sudo chown -R media-pipeline:media-pipeline /mnt/syncthing
+```
+
+#### SSH Access
+```bash
+# Check SSH service
+systemctl status ssh
+
+# Start SSH if needed
+systemctl start ssh
+systemctl enable ssh
+
+# Access from external
+ssh root@YOUR_IP_ADDRESS
+```
+
+### 📈 Performance Monitoring
+
+#### System Resources
+```bash
+# Check disk usage
+df -h
+
+# Check memory usage
+free -h
+
+# Check CPU load
+htop
+
+# Check network ports
+netstat -tulpn | grep -E "8384|22000|22"
+```
+
+#### Pipeline Performance
+```bash
+# Check processing times in logs
+grep "completed" /opt/media-pipeline/logs/pipeline.log
+
+# Check file counts
+find /opt/media-pipeline/originals -type f | wc -l
+find /opt/media-pipeline/compressed -type f | wc -l
+```
+
+### 🆘 Emergency Recovery
+
+#### Stop All Services
+```bash
+# Stop pipeline service
+systemctl stop media-pipeline
+systemctl disable media-pipeline
+
+# Stop Syncthing
+systemctl stop syncthing@root
+```
+
+#### Reset Configuration
+```bash
+# Backup current config
+cp /opt/media-pipeline/config/settings.env /opt/media-pipeline/config/settings.env.backup
+
+# Restore from template
+cp /opt/media-pipeline/config/settings.env.example /opt/media-pipeline/config/settings.env
+```
+
+#### Clean Restart
+```bash
+# Run health check and fix
+sudo ./scripts/check_and_fix.sh
+
+# Restart services
+systemctl restart syncthing@root
+systemctl start media-pipeline
+```
+
+## Advanced Configuration
+
+### Custom Compression
+Modify compression settings in `config/settings.env`:
+- `INITIAL_RESIZE_PERCENTAGE`: First compression level
+- `SUBSEQUENT_RESIZE_PERCENTAGE`: Recompression level
+- `INITIAL_VIDEO_RESOLUTION`: First video compression resolution
+- `SUBSEQUENT_VIDEO_RESOLUTION`: Recompression video resolution
+
+### Batch Optimization
+Adjust batch settings based on your network and storage:
+- `MAX_BATCH_SIZE_GB`: Larger batches for faster networks
+- `MAX_BATCH_FILES`: More files per batch for efficiency
+
+## Security
+
+- Runs as dedicated `media-pipeline` user
+- Proper file permissions and ownership
+- Secure credential storage in environment variables
+- LXC container isolation
+
+## 🚀 Enhanced Installation Options
+
+### Option 1: One-Command Installation (Recommended)
+```bash
+# Download and run the enhanced installation script
+bash -c "$(wget -qO- https://raw.githubusercontent.com/sfdcai/media-compress-syncthing-icloud-puppeteer/main/setup-git-clone.sh)"
+```
+
+### Option 2: Manual Installation
+```bash
+# Clone the repository
+git clone https://github.com/sfdcai/media-compress-syncthing-icloud-puppeteer.git
+cd media-compress-syncthing-icloud-puppeteer
+
+# Run the enhanced installation script
+sudo ./install.sh
+```
+
+### Option 3: LXC Container Setup
+```bash
+# For Proxmox LXC containers
+sudo ./scripts/setup_lxc.sh
+```
+
+## 🔧 External Services Setup
+
+### ☁️ Supabase Database Setup
+
+1. **Create Supabase Project**:
+   - Go to [supabase.com](https://supabase.com)
+   - Create a new project
+   - Note your project URL and API key
+
+2. **Configure Database Schema**:
+   ```bash
+   # The schema is automatically created from supabase/schema.sql
+   # Or manually run the SQL commands in your Supabase SQL editor
+   ```
+
+3. **Update Configuration**:
+   ```bash
+   nano /opt/media-pipeline/config/settings.env
+   
+   # Add your Supabase credentials:
+   SUPABASE_URL=https://your-project.supabase.co
+   SUPABASE_KEY=your-supabase-anon-key
+   ```
+
+### 🍎 iCloud Setup
+
+1. **Enable Two-Factor Authentication**:
+   - Go to [appleid.apple.com](https://appleid.apple.com)
+   - Sign in with your Apple ID
+   - Enable Two-Factor Authentication
+
+2. **Generate App-Specific Password**:
+   - In Apple ID settings, go to "Security" section
+   - Click "Generate Password" under "App-Specific Passwords"
+   - Label it "Media Pipeline"
+   - Copy the generated password
+
+3. **Configure Credentials**:
+   ```bash
+   nano /opt/media-pipeline/config/settings.env
+   
+   # Set your iCloud credentials:
+   ICLOUD_USERNAME=your@email.com
+   ICLOUD_PASSWORD=your-app-specific-password
+   ```
+
+### 🔄 Syncthing Setup
+
+1. **Access Web Interface**:
+   - Open http://YOUR_IP:8384 in your browser
+   - Set up a password for security
+
+2. **Add Devices**:
+   - Share your device ID with other devices
+   - Accept device invitations
+   - Configure folder sharing
+
+3. **Configure Folders**:
+   - Create a folder for media sync
+   - Set the path to `/mnt/syncthing/pixel`
+   - Configure sync settings
+
+### 🔥 Firewall Configuration
+
+The installation script automatically configures UFW firewall, but you can manually configure:
+
+```bash
+# Enable UFW
+sudo ufw enable
+
+# Allow SSH
+sudo ufw allow ssh
+
+# Allow Syncthing ports
+sudo ufw allow 8384/tcp comment "Syncthing Web UI"
+sudo ufw allow 22000/tcp comment "Syncthing Sync"
+sudo ufw allow 21027/udp comment "Syncthing Discovery"
+
+# Check status
+sudo ufw status
+```
+
+## 🆕 Latest Updates & Improvements
+
+### Version 2.0 - Enhanced Monitoring & Auto-Fix
+
+#### New Features:
+- ✅ **Comprehensive Health Check Tool** (`scripts/check_and_fix.sh`)
+  - Automatic detection and fixing of common issues
+  - Service restart count monitoring
+  - Permission and ownership verification
+  - Syncthing configuration auto-fix
+  - System resource monitoring
+  - Interactive fix prompts
+
+- ✅ **Enhanced Service Management**
+  - Automatic service failure detection
+  - Log file permission fixes
+  - Service restart prevention for failing services
+  - Better error reporting and diagnostics
+
+- ✅ **Improved Syncthing Integration**
+  - Automatic GUI binding configuration
+  - Support for multiple config file locations
+  - Web interface accessibility fixes
+  - Service status monitoring
+
+- ✅ **Better Package Management**
+  - Fixed Node.js 18+ installation
+  - Corrected package detection logic
+  - Resolved npm dependency conflicts
+  - Improved exiftool detection
+
+#### Bug Fixes:
+- 🔧 Fixed service permission errors causing continuous restarts
+- 🔧 Resolved Syncthing web interface accessibility issues
+- 🔧 Fixed Python package detection false positives
+- 🔧 Corrected systemd service configuration
+- 🔧 Improved error handling and logging
+
+#### Documentation:
+- 📚 Comprehensive troubleshooting guide
+- 📚 Service monitoring and debugging instructions
+- 📚 Manual vs automated execution guides
+- 📚 Performance monitoring tools
+- 📚 Emergency recovery procedures
+
+### Installation Improvements:
+- 🚀 **One-Command Setup**: `bash -c "$(wget -qO- https://raw.githubusercontent.com/sfdcai/media-compress-syncthing-icloud-puppeteer/main/setup-git-clone.sh)"`
+- 🚀 **Automatic File Copying**: No more manual file copying steps
+- 🚀 **Health Check Integration**: Built-in system verification
+- 🚀 **Service Auto-Configuration**: Automatic systemd service setup
+
+### System Requirements:
+- **Ubuntu 22.04+** (LTS recommended)
+- **Node.js 18+** (automatically installed)
+- **Python 3.10+** (included in Ubuntu 22.04)
+- **4GB+ RAM** (recommended for media processing)
+- **50GB+ Storage** (for media files and processing)
+
+### Performance Optimizations:
+- ⚡ **Parallel Processing**: Multi-threaded media compression
+- ⚡ **Smart Batching**: Optimized file grouping for uploads
+- ⚡ **Progressive Compression**: Age-based recompression strategy
+- ⚡ **Resource Monitoring**: Automatic system health checks
+
+### Security Enhancements:
+- 🔒 **Dedicated User**: Runs as `media-pipeline` user
+- 🔒 **Proper Permissions**: Automatic permission management
+- 🔒 **Secure Configuration**: Environment-based credential storage
+- 🔒 **LXC Isolation**: Container-based security
+
+## 🚀 Latest Updates & Improvements
+
+### Simplified Batch System (v2.1)
+We've completely simplified the batch processing system for better efficiency and easier management:
+
+#### **What Changed:**
+- **❌ Removed**: Numbered batch folders (`batch_1/`, `batch_2/`, etc.)
+- **✅ Added**: Direct file processing in bridge directories
+- **🎯 Result**: Cleaner, more efficient workflow
+
+#### **New Simplified Workflow:**
+```
+1. Download → originals/
+2. Compression → compressed/
+3. File Preparation → bridge/icloud/ & bridge/pixel/ (direct files)
+4. Upload Processing:
+   - iCloud: All files in bridge/icloud/ processed directly
+   - Pixel: All files in bridge/pixel/ synced directly via Syncthing
+5. Sorting → sorted/yyyy/mm/dd/
+```
+
+#### **Benefits:**
+- **Simpler**: No more numbered batch folders to manage
+- **Cleaner**: Direct file processing without unnecessary subfolders
+- **More Efficient**: Syncthing syncs entire folder directly
+- **Easier to Debug**: Clear file paths without batch numbers
+- **Better for Syncthing**: One folder to sync instead of multiple numbered folders
+
+#### **Updated Scripts:**
+- `prepare_bridge_batch.py` → Now `prepare_files_for_type()` (no numbered batches)
+- `sync_to_pixel.py` → Now `sync_files_to_pixel()` (direct folder sync)
+- `upload_icloud.py` → Now `upload_files_to_icloud()` (direct file processing)
+- `run_pipeline.py` → Updated phase names and function calls
+
+#### **NAS Structure Check:**
+- Added `check_nas_structure()` to `check_and_fix.sh`
+- Automatically creates missing NAS directories
+- Fixes ownership and permissions
+- Integrated into comprehensive health check
+
+### Enhanced Installation & Setup:
+- **Comprehensive `install.sh`**: Complete system setup with error handling
+- **Enhanced `check_and_fix.sh`**: Now includes NAS structure validation
+- **Updated `setup_nas_structure.sh`**: Reflects simplified folder structure
+- **Better Error Handling**: More robust installation and troubleshooting
+
+## 🔧 Configuration Management
+
+### Managing Your Configuration
+The project includes tools to help you manage your configuration and keep it separate from the Git repository:
+
+#### **Configuration Management Scripts:**
+- **`manage_config.sh`** - Configuration management
+- **`cleanup_and_setup.sh`** - One-time setup and cleanup
+
+#### **Initial Setup:**
+```bash
+# Make scripts executable
+chmod +x manage_config.sh cleanup_and_setup.sh
+
+# Run the cleanup and setup script
+./cleanup_and_setup.sh
+```
+
+#### **Managing Configuration:**
+```bash
+# Edit configuration
+./manage_config.sh edit
+
+# Check status
+./manage_config.sh status
+
+# Update from Git (preserves your config)
+./manage_config.sh update
+```
+
+### **Configuration File Location:**
+Your configuration is stored outside the project directory:
+- **Ubuntu/LXC**: `~/.config/media-pipeline/settings.env`
+
+**Note**: The project uses `config/settings.env` with dynamic directory paths. The configuration management scripts will move this file outside the project and create a symlink.
+
+### **Benefits:**
+- ✅ **No Git Conflicts**: Your config is never committed to Git
+- ✅ **Easy Updates**: Pull latest changes without losing your settings
+- ✅ **Backup Safe**: Configuration is preserved during updates
+- ✅ **Ubuntu/LXC Optimized**: Designed specifically for Ubuntu LXC containers
+
+## 🔧 Troubleshooting & Debugging
+
+### **Quick Diagnostics**
+```bash
+# Run comprehensive health check
+sudo ./scripts/check_and_fix.sh
+
+# Check service status
+systemctl status media-pipeline
+systemctl status syncthing@root
+
+# View recent logs
+journalctl -u media-pipeline -f --lines=50
+journalctl -u syncthing@root -f --lines=50
+
+# Check configuration
+./manage_config.sh status
+```
+
+### **Common Issues & Solutions**
+
+#### **1. Permission Errors**
+```bash
+# Fix permissions for pipeline directory
+sudo ./scripts/check_and_fix.sh --fix-permissions
+
+# Or manually fix
+sudo chown -R media-pipeline:media-pipeline /opt/media-pipeline
+sudo chmod -R 755 /opt/media-pipeline
+```
+
+#### **2. Service Not Starting**
+```bash
+# Check service logs
+journalctl -u media-pipeline -f
+
+# Common causes:
+# - Missing Python packages
+# - Permission issues
+# - Configuration errors
+# - Missing directories
+
+# Fix with health check
+sudo ./scripts/check_and_fix.sh
+```
+
+#### **3. Syncthing Issues**
+```bash
+# Check Syncthing status
+systemctl status syncthing@root
+
+# Access web interface
+# http://YOUR_IP:8384
+
+# Fix Syncthing configuration
+sudo ./scripts/check_and_fix.sh
+```
+
+#### **4. Configuration Problems**
+```bash
+# Verify configuration file
+./manage_config.sh status
+
+# Edit configuration
+./manage_config.sh edit
+
+# Check environment variables
+grep -v "^#" config/settings.env
+```
+
+#### **5. Node.js/Puppeteer Issues**
+```bash
+# Check Node.js version
+node --version
+
+# Reinstall Puppeteer
+cd /opt/media-pipeline
+npm install puppeteer@latest
+npm audit fix --force
+```
+
+#### **6. Python Environment Issues**
+```bash
+# Quick fix - Run the automated fix script
+chmod +x fix_python_venv.sh
+sudo ./fix_python_venv.sh
+
+# Manual fix steps:
+# Check virtual environment
+ls -la /opt/media-pipeline/venv/
+
+# Check if python3-venv is installed
+dpkg -l | grep python3-venv
+
+# Install python3-venv if missing
+sudo apt install -y python3-venv
+
+# Recreate virtual environment
+sudo -u media-pipeline python3 -m venv /opt/media-pipeline/venv
+
+# Upgrade pip in virtual environment
+sudo -u media-pipeline /opt/media-pipeline/venv/bin/pip install --upgrade pip
+
+# Install requirements
+sudo -u media-pipeline /opt/media-pipeline/venv/bin/pip install -r /opt/media-pipeline/requirements.txt
+
+# Test icloudpd in virtual environment
+sudo -u media-pipeline /opt/media-pipeline/venv/bin/icloudpd --help
+```
+
+#### **7. iCloud Authentication Issues**
+```bash
+# Check iCloud credentials
+grep "ICLOUD_" /opt/media-pipeline/config/settings.env
+
+# Test icloudpd manually (using virtual environment)
+sudo -u media-pipeline /opt/media-pipeline/venv/bin/icloudpd --help
+
+# Test icloudpd with credentials
+sudo -u media-pipeline /opt/media-pipeline/venv/bin/icloudpd --username your@email.com --password your-app-password --list-albums
+
+# Common issues:
+# - Wrong app-specific password
+# - 2FA not properly configured
+# - Account locked
+# - icloudpd not installed in virtual environment
+```
+
+#### **8. Supabase Database Issues**
+```bash
+# Test Supabase connection and database
+sudo -u media-pipeline /opt/media-pipeline/venv/bin/python /opt/media-pipeline/test_supabase.py
+
+# Quick test
+sudo -u media-pipeline /opt/media-pipeline/venv/bin/python /opt/media-pipeline/test_supabase_simple.py
+
+# Check Supabase configuration
+grep "SUPABASE_" config/settings.env
+
+# Common issues:
+# - Wrong SUPABASE_URL or SUPABASE_KEY
+# - Missing database tables
+# - RLS (Row Level Security) policies blocking access
+# - API key permissions insufficient
+# - Missing python-dotenv package
+```
+
+#### **9. Directory Structure Issues**
+```bash
+# Check NAS mount
+mount | grep wd_all_pictures
+
+# Verify directory structure
+ls -la /mnt/wd_all_pictures/sync/
+
+# Recreate directories
+sudo ./setup_nas_structure.sh
+```
+
+### **Advanced Debugging**
+
+#### **Manual Pipeline Testing**
+```bash
+# Test individual components
+sudo -u media-pipeline /opt/media-pipeline/venv/bin/python /opt/media-pipeline/scripts/download_from_icloud.py
+sudo -u media-pipeline /opt/media-pipeline/venv/bin/python /opt/media-pipeline/scripts/compress_media.py
+sudo -u media-pipeline /opt/media-pipeline/venv/bin/python /opt/media-pipeline/scripts/prepare_bridge_batch.py
+```
+
+#### **Log Analysis**
+```bash
+# Pipeline logs
+tail -f /opt/media-pipeline/logs/pipeline.log
+
+# System logs
+journalctl -u media-pipeline --since "1 hour ago"
+
+# Syncthing logs
+journalctl -u syncthing@root --since "1 hour ago"
+```
+
+#### **Network Diagnostics**
+```bash
+# Check network connectivity
+ping google.com
+ping icloud.com
+
+# Check firewall
+ufw status
+netstat -tlnp | grep :8384
+```
+
+### **Emergency Recovery**
+```bash
+# Complete system reset
+sudo ./cleanup_and_setup.sh
+
+# Reinstall from scratch
+sudo ./install.sh
+
+# Fix specific issues
+sudo ./scripts/check_and_fix.sh --fix-permissions
+```
+
+## 📞 Support & Community
+
+### Getting Help:
+1. **Run Health Check**: `sudo ./scripts/check_and_fix.sh`
+2. **Check Documentation**: Review troubleshooting section above
+3. **View Logs**: `journalctl -u media-pipeline -f`
+4. **Manual Testing**: Run individual pipeline components
+
+### Reporting Issues:
+- Include output from health check script
+- Provide system logs and error messages
+- Specify your system configuration
+- Include steps to reproduce the issue
+
+## License
+
+MIT License - see LICENSE file for details.